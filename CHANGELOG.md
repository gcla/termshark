# Changelog

## [Unreleased]

### Added

- You can now search for information in packets, in similar fashion to Wireshark's packet search. Hit `ctrl-f`
  to open the search bar.
- Termshark now supports Wireshark-like profiles. Access via the new minibuffer profile commands: create to
  make a new profile; use to switch profile. A profile can be "linked" to a Wireshark profile to make use
  of Wireshark color profiles in termshark.

### Changed

<<<<<<< HEAD
- Now you can build and install termshark with one command: `go install github.com/gcla/termshark/v2/cmd/termshark`
=======
- Termshark will now, by default, suppress errors from tshark. You can change this via the minibuffer
  `set suppress-tshark-errors` command.
>>>>>>> 55806762
- Added a summary of standard error to the error dialogs displayed when a tshark process fails to run
  correctly (has a non-zero exit code).
- Fixed a race condition that caused extcap captures (e.g. randpkt) to sporadically fail.
- Dark-mode is now the default in the absence of a specific user-setting.
- Fixed a bug that caused mouse-clicks within the hex view to not function correctly if the viewport was not
  at the top of the data to be displayed.
- When focus is in the packet hex view, the mouse wheel will no longer move the cursor - instead it will move
  the scroll position.
- If the display filter is empty, it is now displayed in cyan to indicate it is not yet either valid or
  invalid. This can be changed via the `filter-empty` theme element.
- In the conversations view, a column of IP addresses is now sorted numerically rather than lexicographically.
- Various text input widgets now support "bracketed-paste" meaning they understand when content is pasted into
  the terminal. The result is a smoother interface with fewer updates.
- Fixed a bug that caused the "client pkts" and "server pkts" counts in the stream reassembly view not to be
  updated.

## [2.3.0] - 2021-09-04
### Added

- Termshark's columns can now be changed via the minibuffer `columns` command. Columns can be added, removed
  or hidden from view. If your Wireshark config is available, termshark can
  import your Wireshark column configuration. Custom columns can be chosen via a display filter expression.
- The packet structure view now provides a contextual menu with options to
  - apply the structure filter as a custom column
  - prepare or apply the same filter as a display filter
- A new console-command, "wormhole", allows you to send termshark's current pcap with magic wormhole. Pair
  with the tmux plugin tmux-wormhole to open the pcap quickly in Wireshark.
- Added a -w flag - if supplied for a live capture, termshark will write the packets to this capture file.
- Added a config option, main.disk-cache-size-mb, that can be set to have termshark limit the size
  of its pcap cache directory.  When the directory size exceeds its limit, termshark deletes oldest
  pcap files first.
- Added a workflow that helps a user to upgrade from a low-color TERM setting if termshark detects that
  there is a 256-color version available in the terminfo database.
- Added 8-color light and dark themes for TERMs such as xterm and screen.
- Termshark is now available for M1 on Mac.

### Changed

- Fixed a bug that caused "And" and "Or" conversation filters to be incorrect if the current display filter is
  empty.
- Fixed a bug that caused multi-token capture filters to fail.
- Fixed a bug that slowed down the user's interaction with the display filter widget.

## [2.2.0] - 2021-01-03
### Added 

- Termshark is now available for linux/arm64, NetBSD and OpenBSD.
- Vim keys h, j, k and l can now be used in widgets that accept left, down, up and right user input.
- Termshark's tables support vim-style navigation - use G to go to the bottom, gg to go to the top, or
  add a numeric prefix.
- Other vim-style navigation keypresses are now implemented :r/:e to load a pcap, :q! to quit, ZZ to quit,
  C-w C-w to cycle through views and C-w = to reset spacing.
- You can now set packet marks with the m key (e.g. ma, mb). Jump to packet marks with the ' key (e.g. 'a,
  'b). Set cross-file packet marks with capital letters (e.g. mA, mB). Jump to last location with ''.
- Display termshark's log file via the new menu option "Show Log"
- Termshark now provides last-line mode/a minibuffer for issuing commands. Access it with the ":" key.
- Termshark provides the following minibuffer commands:
  - `recents` - pick a pcap from recently loaded files.
  - `filter` - pick a display filter from the recently used list.
  - `set` - set various config properties.
  - `marks` - display currently set local and cross-file packet marks.
- Map keys to other key sequences using a vim-style map command e.g. `map <f1> ZZ`. Use vim-syntax to express
  keystrokes - alphanumeric characters, and angle brackets for compound keys (`<C-s>`, `<A-\>`, `<esc>`,
  `<space>`, `<enter>`)
- Added support for themes. See this
  [example](https://raw.githubusercontent.com/gcla/termshark/master/assets/themes/dracula-256.toml). Themes
  are loaded from `~/.config/termshark/themes/` or from a small cache built-in
  to termshark. A new minibuffer command `theme` can be used to change theme;
  `no-theme` turns off theming.

### Changed

- Fixed a race condition that allowed an invalid Wireshark display filter to be applied.
- Fixed race conditions that resulted in spurious warnings about a failure to kill tshark processes
- If auto-scroll is enabled, and you navigate to a different packet in the packet list view during a live
  capture, auto-scroll is resumed if you hit 'G' or the `end` key.
- Fixed a problem preventing the correct operation of piped input to termshark on freebsd.
- The Escape key no longer opens the main menu. Instead it puts focus on the menu button. Hit Enter to open.
  This is more intuitive with the presence of ":" to open the minibuffer.

## [2.1.1] - 2020-02-02
### Added

- Termshark now provides a conversations view for the most common conversation types.
- Termshark now supports multiple live captures/interfaces on the command-line e.g. `termshark -i eth0 -i eth1`
- Termshark's packet hex view displays a scrollbar if the data doesn't fit in the space available.
- Termshark can show a capture file's properties using the capinfos binary (bundled with tshark).
- Termshark now supports [extcap interfaces](https://tshark.dev/capture/sources/extcap_interfaces/) by default. 

## [2.0.3] - 2019-12-23

### Added

- Termshark now colorizes its packet list view by default, using the current Wireshark `colorfilter` rules.
- Termshark now supports tshark's `-t` option to specify the timestamp format in the packet list view.

### Changed

- Fixed a potential deadlock when reassembling very long streams.

## [2.0.2] - 2019-11-11

### Changed

- Internal Go API name changes that I didn't understand when I released termshark V2.

## [2.0.1] - 2019-11-10

### Changed

- Fix a mistake that caused a build break on homebrew.

## [2.0.0] - 2019-11-10
### Added

- Termshark supports TCP and UDP stream reassembly. See termshark's "Analysis" menu.
- By popular demand, termshark now has a dark mode! To turn on, run termshark and open the menu.
- Termshark can be configured to "auto-scroll" when reading live data (interface, fifo or stdin).
- Termshark uses less CPU, is less laggy under mouse input, and will use less than half as much RAM on larger pcaps.
- Termshark now supports piped input e.g.
```
$ tshark -i eth0 -w - | termshark
```
- Termshark now supports input from a fifo e.g.
```
1$ mkfifo myfifo
1$ tshark -i eth0 -w myfifo
2$ termshark -r myfifo
```
- Termshark supports running its UI on a different tty (make sure the tty doesn't have another process competing for reads and writes). This is useful
  if you are feeding termshark with data from a process that writes to stderr, or if you want to see information displayed in the terminal that would
  be covered up by termshark's UI e.g.
```
termshark -i eth0 --tty=/dev/pts/5
```
- Like Wireshark, termshark will now preserve the opened and closed structure of a packet as you move from one packet to the next. This lets the user
  see differences between packets more easily.
- Termshark can now be installed for MacOS from [Homebrew](docs/FAQ.md#homebrew). 
- Termshark now respects job control signals sent via the shell i.e. SIGTSTP and SIGCONT.
- Termshark on Windows no longer depends on the Cywgin tail command (and thus a Cygwin installation).
- The current packet capture source (file, interface, pipe, etc) is displayed in the termshark title bar.
- Termshark can be configured to eagerly load all pcap PDML data, rather than 1000 packets at a time.

### Changed

- You can now simply hit enter in the display filter widget to make its value take effect.


## [1.0.0] - 2019-04-17

- Initial release.

[Unreleased]: https://github.com/gcla/termshark/commpare/v2.1.1...HEAD
[1.0.0]: https://github.com/gcla/termshark/releases/tag/v1.0.0
[2.0.0]: https://github.com/gcla/termshark/releases/tag/v2.0.0
[2.0.3]: https://github.com/gcla/termshark/releases/tag/v2.0.3
[2.1.1]: https://github.com/gcla/termshark/releases/tag/v2.1.1<|MERGE_RESOLUTION|>--- conflicted
+++ resolved
@@ -12,12 +12,9 @@
 
 ### Changed
 
-<<<<<<< HEAD
 - Now you can build and install termshark with one command: `go install github.com/gcla/termshark/v2/cmd/termshark`
-=======
 - Termshark will now, by default, suppress errors from tshark. You can change this via the minibuffer
   `set suppress-tshark-errors` command.
->>>>>>> 55806762
 - Added a summary of standard error to the error dialogs displayed when a tshark process fails to run
   correctly (has a non-zero exit code).
 - Fixed a race condition that caused extcap captures (e.g. randpkt) to sporadically fail.
