# Changelog

## [Unreleased]

### Added

- You can now search for information in packets, in similar fashion to Wireshark's packet search. Hit `ctrl-f`
  to open the search bar.

### Changed

<<<<<<< HEAD
- Now you can build and install termshark with one command: `go install github.com/gcla/termshark/v2/cmd/termshark`
=======
- Dark-mode is now the default in the absence of a specific user-setting.
>>>>>>> a96779e4
- Fixed a bug that caused mouse-clicks within the hex view to not function correctly if the viewport was not
  at the top of the data to be displayed.
- When focus is in the packet hex view, the mouse wheel will no longer move the cursor - instead it will move
  the scroll position.
- If the display filter is empty, it is now displayed in cyan to indicate it is not yet either valid or
  invalid. This can be changed via the `filter-empty` theme element.
- In the conversations view, a column of IP addresses is now sorted numerically rather than lexicographically.
- Various text input widgets now support "bracketed-paste" meaning they understand when content is pasted into
  the terminal. The result is a smoother interface with fewer updates.
- Fixed a bug that caused the "client pkts" and "server pkts" counts in the stream reassembly view not to be
  updated.

## [2.3.0] - 2021-09-04
### Added

- Termshark's columns can now be changed via the minibuffer `columns` command. Columns can be added, removed
  or hidden from view. If your Wireshark config is available, termshark can
  import your Wireshark column configuration. Custom columns can be chosen via a display filter expression.
- The packet structure view now provides a contextual menu with options to
  - apply the structure filter as a custom column
  - prepare or apply the same filter as a display filter
- A new console-command, "wormhole", allows you to send termshark's current pcap with magic wormhole. Pair
  with the tmux plugin tmux-wormhole to open the pcap quickly in Wireshark.
- Added a -w flag - if supplied for a live capture, termshark will write the packets to this capture file.
- Added a config option, main.disk-cache-size-mb, that can be set to have termshark limit the size
  of its pcap cache directory.  When the directory size exceeds its limit, termshark deletes oldest
  pcap files first.
- Added a workflow that helps a user to upgrade from a low-color TERM setting if termshark detects that
  there is a 256-color version available in the terminfo database.
- Added 8-color light and dark themes for TERMs such as xterm and screen.
- Termshark is now available for M1 on Mac.

### Changed

- Fixed a bug that caused "And" and "Or" conversation filters to be incorrect if the current display filter is
  empty.
- Fixed a bug that caused multi-token capture filters to fail.
- Fixed a bug that slowed down the user's interaction with the display filter widget.

## [2.2.0] - 2021-01-03
### Added 

- Termshark is now available for linux/arm64, NetBSD and OpenBSD.
- Vim keys h, j, k and l can now be used in widgets that accept left, down, up and right user input.
- Termshark's tables support vim-style navigation - use G to go to the bottom, gg to go to the top, or
  add a numeric prefix.
- Other vim-style navigation keypresses are now implemented :r/:e to load a pcap, :q! to quit, ZZ to quit,
  C-w C-w to cycle through views and C-w = to reset spacing.
- You can now set packet marks with the m key (e.g. ma, mb). Jump to packet marks with the ' key (e.g. 'a,
  'b). Set cross-file packet marks with capital letters (e.g. mA, mB). Jump to last location with ''.
- Display termshark's log file via the new menu option "Show Log"
- Termshark now provides last-line mode/a minibuffer for issuing commands. Access it with the ":" key.
- Termshark provides the following minibuffer commands:
  - `recents` - pick a pcap from recently loaded files.
  - `filter` - pick a display filter from the recently used list.
  - `set` - set various config properties.
  - `marks` - display currently set local and cross-file packet marks.
- Map keys to other key sequences using a vim-style map command e.g. `map <f1> ZZ`. Use vim-syntax to express
  keystrokes - alphanumeric characters, and angle brackets for compound keys (`<C-s>`, `<A-\>`, `<esc>`,
  `<space>`, `<enter>`)
- Added support for themes. See this
  [example](https://raw.githubusercontent.com/gcla/termshark/master/assets/themes/dracula-256.toml). Themes
  are loaded from `~/.config/termshark/themes/` or from a small cache built-in
  to termshark. A new minibuffer command `theme` can be used to change theme;
  `no-theme` turns off theming.

### Changed

- Fixed a race condition that allowed an invalid Wireshark display filter to be applied.
- Fixed race conditions that resulted in spurious warnings about a failure to kill tshark processes
- If auto-scroll is enabled, and you navigate to a different packet in the packet list view during a live
  capture, auto-scroll is resumed if you hit 'G' or the `end` key.
- Fixed a problem preventing the correct operation of piped input to termshark on freebsd.
- The Escape key no longer opens the main menu. Instead it puts focus on the menu button. Hit Enter to open.
  This is more intuitive with the presence of ":" to open the minibuffer.

## [2.1.1] - 2020-02-02
### Added

- Termshark now provides a conversations view for the most common conversation types.
- Termshark now supports multiple live captures/interfaces on the command-line e.g. `termshark -i eth0 -i eth1`
- Termshark's packet hex view displays a scrollbar if the data doesn't fit in the space available.
- Termshark can show a capture file's properties using the capinfos binary (bundled with tshark).
- Termshark now supports [extcap interfaces](https://tshark.dev/capture/sources/extcap_interfaces/) by default. 

## [2.0.3] - 2019-12-23

### Added

- Termshark now colorizes its packet list view by default, using the current Wireshark `colorfilter` rules.
- Termshark now supports tshark's `-t` option to specify the timestamp format in the packet list view.

### Changed

- Fixed a potential deadlock when reassembling very long streams.

## [2.0.2] - 2019-11-11

### Changed

- Internal Go API name changes that I didn't understand when I released termshark V2.

## [2.0.1] - 2019-11-10

### Changed

- Fix a mistake that caused a build break on homebrew.

## [2.0.0] - 2019-11-10
### Added

- Termshark supports TCP and UDP stream reassembly. See termshark's "Analysis" menu.
- By popular demand, termshark now has a dark mode! To turn on, run termshark and open the menu.
- Termshark can be configured to "auto-scroll" when reading live data (interface, fifo or stdin).
- Termshark uses less CPU, is less laggy under mouse input, and will use less than half as much RAM on larger pcaps.
- Termshark now supports piped input e.g.
```
$ tshark -i eth0 -w - | termshark
```
- Termshark now supports input from a fifo e.g.
```
1$ mkfifo myfifo
1$ tshark -i eth0 -w myfifo
2$ termshark -r myfifo
```
- Termshark supports running its UI on a different tty (make sure the tty doesn't have another process competing for reads and writes). This is useful
  if you are feeding termshark with data from a process that writes to stderr, or if you want to see information displayed in the terminal that would
  be covered up by termshark's UI e.g.
```
termshark -i eth0 --tty=/dev/pts/5
```
- Like Wireshark, termshark will now preserve the opened and closed structure of a packet as you move from one packet to the next. This lets the user
  see differences between packets more easily.
- Termshark can now be installed for MacOS from [Homebrew](docs/FAQ.md#homebrew). 
- Termshark now respects job control signals sent via the shell i.e. SIGTSTP and SIGCONT.
- Termshark on Windows no longer depends on the Cywgin tail command (and thus a Cygwin installation).
- The current packet capture source (file, interface, pipe, etc) is displayed in the termshark title bar.
- Termshark can be configured to eagerly load all pcap PDML data, rather than 1000 packets at a time.

### Changed

- You can now simply hit enter in the display filter widget to make its value take effect.


## [1.0.0] - 2019-04-17

- Initial release.

[Unreleased]: https://github.com/gcla/termshark/commpare/v2.1.1...HEAD
[1.0.0]: https://github.com/gcla/termshark/releases/tag/v1.0.0
[2.0.0]: https://github.com/gcla/termshark/releases/tag/v2.0.0
[2.0.3]: https://github.com/gcla/termshark/releases/tag/v2.0.3
[2.1.1]: https://github.com/gcla/termshark/releases/tag/v2.1.1<|MERGE_RESOLUTION|>--- conflicted
+++ resolved
@@ -9,11 +9,8 @@
 
 ### Changed
 
-<<<<<<< HEAD
 - Now you can build and install termshark with one command: `go install github.com/gcla/termshark/v2/cmd/termshark`
-=======
 - Dark-mode is now the default in the absence of a specific user-setting.
->>>>>>> a96779e4
 - Fixed a bug that caused mouse-clicks within the hex view to not function correctly if the viewport was not
   at the top of the data to be displayed.
 - When focus is in the packet hex view, the mouse wheel will no longer move the cursor - instead it will move
